default_language_version:
  python: python3.11

exclude: '^experiments/'
repos:
  - repo: https://github.com/astral-sh/ruff-pre-commit
    rev: v0.9.3
    hooks:
      - id: ruff-format
        name: Ruff formatted
        exclude: "scripts_raw/.*"

  - repo: https://github.com/pre-commit/pre-commit-hooks
    rev: v5.0.0
    hooks:
    - id: check-symlinks
      exclude: "benchmarks/matten/training/predict_.*/model_final.ckpt"
    - id: check-yaml
      name: Check YAML
    - id: check-json
    - id: destroyed-symlinks
    - id: end-of-file-fixer
      exclude: "benchmarks/.*"
    - id: requirements-txt-fixer
      name: Fix requirements*.txt
      files: ^requirements.*\.txt$
    - id: trailing-whitespace
      args: [--markdown-linebreak-ext=md]
    - id: check-added-large-files
      args: [--maxkb=1024]

  - repo: https://github.com/asottile/pyupgrade
    rev: v3.19.1
    hooks:
    - id: pyupgrade
      args: ["--py310-plus"]
      exclude: "scripts_raw/.*"

  - repo: https://github.com/astral-sh/ruff-pre-commit
    rev: 'v0.9.3'
    hooks:
    - id: ruff
      args: [--fix, --exit-non-zero-on-fix]
      exclude: "scripts_raw/.*"

  - repo: https://github.com/pre-commit/mirrors-mypy
    rev: v1.14.1
    hooks:
      - id: mypy
        name: "MyPy"
<<<<<<< HEAD
        exclude: ^tests/.*|scripts_raw/.*|benchmarks/.*
=======
        exclude: ^tests/.*|^scripts_raw/.*|^benchmarks/*.
>>>>>>> a11a3a45
<|MERGE_RESOLUTION|>--- conflicted
+++ resolved
@@ -48,8 +48,4 @@
     hooks:
       - id: mypy
         name: "MyPy"
-<<<<<<< HEAD
-        exclude: ^tests/.*|scripts_raw/.*|benchmarks/.*
-=======
-        exclude: ^tests/.*|^scripts_raw/.*|^benchmarks/*.
->>>>>>> a11a3a45
+        exclude: ^tests/.*|^scripts_raw/.*|^benchmarks/*.