import importlib.metadata
import json
from collections.abc import Callable
from typing import Any

import numpy as np
import pandas as pd
from pymatgen.core import Structure

from shg_ml_benchmarks.utils import BENCHMARKS_DIR, load_holdout, load_train

__version__ = importlib.metadata.version("shg-ml-benchmarks")


def load_and_split_data(
    data_path: str, holdout_path: str
) -> tuple[dict[str, dict], dict[str, dict]]:
    """Load and split data into train/test sets.

    Args:
        data_path: Path to JSON file with structure data and targets
        holdout_path: Path to JSON file with holdout set IDs

    Returns:
        Tuple of (train_data, test_data) dictionaries
    """
    # Load main data
    with open(data_path) as f:
        data = json.load(f)

    # Load holdout IDs
    with open(holdout_path) as f:
        holdout_ids = set(json.load(f))

    # Split data
    train_data = {}
    test_data = {}

    for structure_id, entry in data.items():
        # Convert structure dict to pymatgen Structure
        structure = Structure.from_dict(entry["structure"])
        target = entry["target"]  # Either coefficient or tensors

        if structure_id in holdout_ids:
            test_data[structure_id] = {"structure": structure, "target": target}
        else:
            train_data[structure_id] = {"structure": structure, "target": target}

    return train_data, test_data


def evaluate_predictions(
    predictions: dict[str, float | np.ndarray], holdout_df: pd.DataFrame, target: str
) -> dict[str, float]:
    """Calculate evaluation metrics.

    Args:
        predictions: Dictionary mapping structure IDs to predictions
        test_data: Test dataset dictionary

    Returns:
        Dictionary with evaluation metrics
    """
    true_values = []
    pred_values = []
    for structure_id, pred in predictions.items():
        true_values.append(holdout_df.loc[structure_id][target])
        pred_values.append(pred)

    # Calculate metrics
    mae = np.mean(np.abs(np.array(true_values) - np.array(pred_values)))
    rmse = np.sqrt(np.mean((np.array(true_values) - np.array(pred_values)) ** 2))

    return {"mae": float(mae), "rmse": float(rmse)}


def run_benchmark(
    model: Any,
    predict_fn: Callable[[Any, Structure], float | np.ndarray],
    train_fn: Callable | None = None,
    task: str = "random_250",
    target: str = "dKP_full_neum",
    write_results: bool = True,
<<<<<<< HEAD
    predict_individually=True,
) -> dict:
=======
) -> dict | None:
>>>>>>> a11a3a45
    """Run benchmark using provided training and prediction functions.

    Args:
        model: Model object
        predict_fn: Function that takes (model, structure) and returns prediction
        train_fn: Function that takes (structures, target) and returns model (optional)
        task: the task to run; corresponds to the filenames of pre-defined holdout sets found in `./data`.
        target: the target property to predict
        write_results: whether to write the results to disk

    Returns:
        Dictionary with benchmark results and metrics
    """
    if write_results:
        # Check if the benchmark has already been run
        results_fname = "results.json"
        if getattr(model, "tags", None) is not None:
            results_fname = f"{model.tags}_results.json"
        results_path = BENCHMARKS_DIR / model.label / "tasks" / task / results_fname

        if results_path.exists():
            print(
                "Benchmark has already been run. Use `write_results=False` to skip writing results."
            )
            return None

    # Load data
    holdout_df = load_holdout(task)
    train_df = load_train(task)

    if train_fn:
        model = train_fn(train_df, target=target)

    # Get predictions
    predictions = {}
    if predict_individually:
        for structure_id, entry in holdout_df.iterrows():
            pred = predict_fn(
                model=model, structures=Structure.from_dict(entry["structure"])
            )
            # Convert numpy types to Python native types for JSON serialization
            if isinstance(pred, np.ndarray):
                pred = pred.tolist()
            elif isinstance(pred, np.generic):
                pred = pred.item()
            predictions[structure_id] = pred
    else:
        df_pred = predict_fn(
            model=model,
            structures=[Structure.from_dict(s) for s in holdout_df["structure"]],
            ids=holdout_df.index.tolist(),
        )
        predictions = df_pred[df_pred.columns[0]].to_dict()

    # Calculate metrics
    metrics = evaluate_predictions(predictions, holdout_df, target)

    # Compile results
    results = {"predictions": predictions, "metrics": metrics}

    if write_results:
        results_path.parent.mkdir(parents=True, exist_ok=True)

        # Save results
        with open(results_path, "w") as f:
            json.dump(results, f, indent=2)

    return results<|MERGE_RESOLUTION|>--- conflicted
+++ resolved
@@ -81,12 +81,8 @@
     task: str = "random_250",
     target: str = "dKP_full_neum",
     write_results: bool = True,
-<<<<<<< HEAD
     predict_individually=True,
-) -> dict:
-=======
 ) -> dict | None:
->>>>>>> a11a3a45
     """Run benchmark using provided training and prediction functions.
 
     Args:
