import importlib.metadata
import json
import logging
from collections.abc import Callable
from typing import Any

import numpy as np
import pandas as pd
import plotly.graph_objs as go
<<<<<<< HEAD
=======
import plotly.io as pio
>>>>>>> 139f744c
from pymatgen.core import Structure
from scipy.stats import spearmanr
from sklearn.metrics import r2_score

logging.basicConfig(level=logging.INFO)

from shg_ml_benchmarks.utils import BENCHMARKS_DIR, load_holdout, load_train

__version__ = importlib.metadata.version("shg-ml-benchmarks")


def load_and_split_data(
    data_path: str, holdout_path: str
) -> tuple[dict[str, dict], dict[str, dict]]:
    """Load and split data into train/test sets.

    Args:
        data_path: Path to JSON file with structure data and targets
        holdout_path: Path to JSON file with holdout set IDs

    Returns:
        Tuple of (train_data, test_data) dictionaries
    """
    # Load main data
    with open(data_path) as f:
        data = json.load(f)

    # Load holdout IDs
    with open(holdout_path) as f:
        holdout_ids = set(json.load(f))

    # Split data
    train_data = {}
    test_data = {}

    for structure_id, entry in data.items():
        # Convert structure dict to pymatgen Structure
        structure = Structure.from_dict(entry["structure"])
        target = entry["target"]  # Either coefficient or tensors

        if structure_id in holdout_ids:
            test_data[structure_id] = {"structure": structure, "target": target}
        else:
            train_data[structure_id] = {"structure": structure, "target": target}

    return train_data, test_data


def evaluate_predictions(
    predictions: dict[str, float | np.ndarray], holdout_df: pd.DataFrame, target: str
) -> dict[str, float]:
    """Calculate evaluation metrics.

    Args:
        predictions: Dictionary mapping structure IDs to predictions
        holdout_df: DataFrame of the holdout set
        target: name of the column with the target in holdout_df

    Returns:
        Dictionary with evaluation metrics
    """
    true_values = []
    pred_values = []
    for structure_id, pred in predictions.items():
        true_values.append(holdout_df.loc[structure_id][target])
        pred_values.append(pred)

    # Calculate metrics
    mae = np.mean(np.abs(np.array(true_values) - np.array(pred_values)))
    rmse = np.sqrt(np.mean((np.array(true_values) - np.array(pred_values)) ** 2))
    spearmanrho = spearmanr(np.array(true_values), np.array(pred_values)).statistic
    r2score = r2_score(np.array(true_values), np.array(pred_values))

    return {
        "mae": float(mae),
        "rmse": float(rmse),
        "spearman": float(spearmanrho),
        "r2_score": float(r2score),
    }


def visualize_predictions(
    predictions: dict[str, float | np.ndarray], holdout_df: pd.DataFrame, target: str
) -> go.Figure:
    """Save a visualization of the predictions wrt. the true values.

    Args:
        predictions: Dictionary mapping structure IDs to predictions
        holdout_df: DataFrame of the holdout set
        target: name of the column with the target in holdout_df

    Returns:
        go.Figure
    """
    true_values = []
    pred_values = []
    for structure_id, pred in predictions.items():
        true_values.append(holdout_df.loc[structure_id][target])
        pred_values.append(pred)

    # Scatter plot for previous outputs.
    scatter_plot = go.Scatter(
        x=true_values,
        y=pred_values,
        mode="markers",
        name="",
        showlegend=False,
        text=[mpid for mpid in predictions.keys()],
    )

    ideal = go.Scatter(
        x=[-1, 200],
        y=[-1, 200],
        mode="lines",
        line=dict(color="gray", dash="dot"),
        showlegend=False,
    )

    # Layout
    layout = go.Layout(
        # title=dict(text='Scatter Plot'),
        xaxis=dict(title="<i>d</i><sub>KP</sub> (pm/V)", range=[-1, 170]),
        yaxis=dict(title="<i>d&#770;</i><sub>KP</sub> (pm/V)", range=[-1, 170]),
        # legend=dict(font=dict(size=12)),
    )

    # Create figure
    fig = go.Figure(data=[scatter_plot, ideal], layout=layout)

    fig.update_layout(
        autosize=False,
        font_size=20,
        width=600,
        height=600,
        # plot_bgcolor="white",
        template="simple_white",
    )
    fig.update_layout(
        xaxis=dict(
            tickmode="linear",
            tick0=0,
            dtick=20,
            showgrid=False,
        ),
        yaxis=dict(
            tickmode="linear",
            tick0=0,
            dtick=20,
            showgrid=False,
        ),
    )

    return fig


def run_benchmark(
    model: Any,
    predict_fn: Callable,
    train_fn: Callable | None = None,
    task: str = "random_250",
    target: str = "dKP_full_neum",
    write_results: bool = True,
    model_label: str | None = None,
    model_tags: str | None = None,
    predict_individually: bool = True,
    tasks_tag: str = "",
) -> dict | None:
    """Run benchmark using provided training and prediction functions.

    Args:
        model: Model object
        predict_fn: Function that takes (model, structure) and returns prediction
        train_fn: Function that takes (structures, target) and returns model (optional)
        task: the task to run; corresponds to the filenames of pre-defined holdout sets found in `./data`.
        target: the target property to predict
        write_results: whether to write the results to disk
        predict_individually: whether to predict each structure individually or batch predict,

    Returns:
        Dictionary with benchmark results and metrics
    """
    if write_results:
        # Check if the benchmark has already been run
        if getattr(model, "tags", None) is not None:
            results_fname = f"{model.tags}_results.json"
<<<<<<< HEAD
            model_tags = model.tags
=======
>>>>>>> 139f744c
        elif model_tags is not None:
            results_fname = f"{model_tags}_results.json"
        else:
            results_fname = "results.json"
        if getattr(model, "label", None) is not None:
            results_path = (
                BENCHMARKS_DIR
                / model.label
                / f"tasks{tasks_tag}"
                / task
                / results_fname
            )
        elif model_label:
            results_path = (
                BENCHMARKS_DIR
                / model_label
                / f"tasks{tasks_tag}"
                / task
                / results_fname
            )

        if results_path.exists():
            print(
                "Benchmark has already been run. Use `write_results=False` to skip writing results."
            )
            return None

    # Load data
    holdout_df = load_holdout(task)
    train_df = load_train(task)

    if train_fn:
        model = train_fn(train_df, target=target)

    # Get predictions
<<<<<<< HEAD
    predictions = {}
    uncertainties = {}
=======
    predictions: dict[str, float] = {}
    uncertainties: dict[str, float] = {}
>>>>>>> 139f744c
    if predict_individually:
        for structure_id, entry in holdout_df.iterrows():
            try:
                pred, unc = predict_fn(model, Structure.from_dict(entry["structure"]))
            except ValueError:
                pred = predict_fn(model, Structure.from_dict(entry["structure"]))
                unc = None
            # Convert numpy types to Python native types for JSON serialization
            if isinstance(pred, np.ndarray):
                pred = pred.tolist()
            elif isinstance(pred, np.generic):
                pred = pred.item()
            predictions[structure_id] = pred
            if unc:
                uncertainties[structure_id] = unc
    else:
        try:
            df_pred, df_unc = predict_fn(
                model,
<<<<<<< HEAD
                structures=[Structure.from_dict(s) for s in holdout_df["structure"]],
                ids=holdout_df.index.tolist(),
=======
                [Structure.from_dict(s) for s in holdout_df["structure"]],
                holdout_df.index.tolist(),
>>>>>>> 139f744c
            )
            uncertainties = df_unc[df_unc.columns[0]].to_dict()
        except ValueError:
            df_pred = predict_fn(
                model,
<<<<<<< HEAD
                structures=[Structure.from_dict(s) for s in holdout_df["structure"]],
                ids=holdout_df.index.tolist(),
=======
                [Structure.from_dict(s) for s in holdout_df["structure"]],
                holdout_df.index.tolist(),
>>>>>>> 139f744c
            )
            df_unc = None
        predictions = df_pred[df_pred.columns[0]].to_dict()

    # Calculate metrics
    metrics = evaluate_predictions(predictions, holdout_df, target)
    fig_parity_plot = visualize_predictions(predictions, holdout_df, target)

    # Compile results
<<<<<<< HEAD
    if uncertainties != {}:
        results = {
            "predictions": predictions,
            "uncertainties": uncertainties,
            "metrics": metrics,
        }
    else:
        results = {"predictions": predictions, "metrics": metrics}
    if getattr(model, "meta", None) is not None:
=======
    if not uncertainties:
        uncertainties = None  # type: ignore

    results = {
        "predictions": predictions,
        "uncertainties": uncertainties,
        "metrics": metrics,
    }
    if getattr(model, "meta", None):
>>>>>>> 139f744c
        results["meta"] = model.meta

    if write_results:
        results_path.parent.mkdir(parents=True, exist_ok=True)

        # Save results
        with open(results_path, "w") as f:
            json.dump(results, f, indent=2)

        # Save figure
        fig_fname = "parity_plot_pred_true"
        figs_path = results_path.parent / f"{model_tags}_figures" / f"{fig_fname}"
        figs_path.parent.mkdir(parents=True, exist_ok=True)
<<<<<<< HEAD
        import plotly.io as pio
=======
>>>>>>> 139f744c

        pio.kaleido.scope.mathjax = None  # To remove MathJax box in pdf
        fig_parity_plot.write_image(f"{str(figs_path)}.pdf")
        fig_parity_plot.write_image(f"{str(figs_path)}.svg")
        fig_parity_plot.write_image(f"{str(figs_path)}.png", scale=10)
        fig_parity_plot.write_html(f"{str(figs_path)}.html")

        logging.info(f"The results have been saved at {results_path}.")

    return results<|MERGE_RESOLUTION|>--- conflicted
+++ resolved
@@ -7,10 +7,7 @@
 import numpy as np
 import pandas as pd
 import plotly.graph_objs as go
-<<<<<<< HEAD
-=======
 import plotly.io as pio
->>>>>>> 139f744c
 from pymatgen.core import Structure
 from scipy.stats import spearmanr
 from sklearn.metrics import r2_score
@@ -196,10 +193,7 @@
         # Check if the benchmark has already been run
         if getattr(model, "tags", None) is not None:
             results_fname = f"{model.tags}_results.json"
-<<<<<<< HEAD
             model_tags = model.tags
-=======
->>>>>>> 139f744c
         elif model_tags is not None:
             results_fname = f"{model_tags}_results.json"
         else:
@@ -235,13 +229,8 @@
         model = train_fn(train_df, target=target)
 
     # Get predictions
-<<<<<<< HEAD
-    predictions = {}
-    uncertainties = {}
-=======
     predictions: dict[str, float] = {}
     uncertainties: dict[str, float] = {}
->>>>>>> 139f744c
     if predict_individually:
         for structure_id, entry in holdout_df.iterrows():
             try:
@@ -261,25 +250,15 @@
         try:
             df_pred, df_unc = predict_fn(
                 model,
-<<<<<<< HEAD
                 structures=[Structure.from_dict(s) for s in holdout_df["structure"]],
                 ids=holdout_df.index.tolist(),
-=======
-                [Structure.from_dict(s) for s in holdout_df["structure"]],
-                holdout_df.index.tolist(),
->>>>>>> 139f744c
             )
             uncertainties = df_unc[df_unc.columns[0]].to_dict()
         except ValueError:
             df_pred = predict_fn(
                 model,
-<<<<<<< HEAD
                 structures=[Structure.from_dict(s) for s in holdout_df["structure"]],
                 ids=holdout_df.index.tolist(),
-=======
-                [Structure.from_dict(s) for s in holdout_df["structure"]],
-                holdout_df.index.tolist(),
->>>>>>> 139f744c
             )
             df_unc = None
         predictions = df_pred[df_pred.columns[0]].to_dict()
@@ -289,17 +268,6 @@
     fig_parity_plot = visualize_predictions(predictions, holdout_df, target)
 
     # Compile results
-<<<<<<< HEAD
-    if uncertainties != {}:
-        results = {
-            "predictions": predictions,
-            "uncertainties": uncertainties,
-            "metrics": metrics,
-        }
-    else:
-        results = {"predictions": predictions, "metrics": metrics}
-    if getattr(model, "meta", None) is not None:
-=======
     if not uncertainties:
         uncertainties = None  # type: ignore
 
@@ -309,7 +277,6 @@
         "metrics": metrics,
     }
     if getattr(model, "meta", None):
->>>>>>> 139f744c
         results["meta"] = model.meta
 
     if write_results:
@@ -323,10 +290,6 @@
         fig_fname = "parity_plot_pred_true"
         figs_path = results_path.parent / f"{model_tags}_figures" / f"{fig_fname}"
         figs_path.parent.mkdir(parents=True, exist_ok=True)
-<<<<<<< HEAD
-        import plotly.io as pio
-=======
->>>>>>> 139f744c
 
         pio.kaleido.scope.mathjax = None  # To remove MathJax box in pdf
         fig_parity_plot.write_image(f"{str(figs_path)}.pdf")
