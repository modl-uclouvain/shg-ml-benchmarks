--- conflicted
+++ resolved
@@ -81,13 +81,7 @@
     task: str = "random_250",
     target: str = "dKP_full_neum",
     write_results: bool = True,
-<<<<<<< HEAD
     predict_individually: bool = True,
-) -> dict | None:
-=======
-    predict_individually=True,
-) -> dict:
->>>>>>> a5a106c5
     """Run benchmark using provided training and prediction functions.
 
     Args:
