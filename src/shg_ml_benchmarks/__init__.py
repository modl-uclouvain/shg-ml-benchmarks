import importlib.metadata
import json
from collections.abc import Callable
from typing import Any

import numpy as np
import pandas as pd
import plotly.graph_objs as go
from pymatgen.core import Structure
from scipy.stats import spearmanr
from sklearn.metrics import r2_score
import logging
logging.basicConfig(level=logging.INFO)

from shg_ml_benchmarks.utils import BENCHMARKS_DIR, load_holdout, load_train

__version__ = importlib.metadata.version("shg-ml-benchmarks")


def load_and_split_data(
    data_path: str, holdout_path: str
) -> tuple[dict[str, dict], dict[str, dict]]:
    """Load and split data into train/test sets.

    Args:
        data_path: Path to JSON file with structure data and targets
        holdout_path: Path to JSON file with holdout set IDs

    Returns:
        Tuple of (train_data, test_data) dictionaries
    """
    # Load main data
    with open(data_path) as f:
        data = json.load(f)

    # Load holdout IDs
    with open(holdout_path) as f:
        holdout_ids = set(json.load(f))

    # Split data
    train_data = {}
    test_data = {}

    for structure_id, entry in data.items():
        # Convert structure dict to pymatgen Structure
        structure = Structure.from_dict(entry["structure"])
        target = entry["target"]  # Either coefficient or tensors

        if structure_id in holdout_ids:
            test_data[structure_id] = {"structure": structure, "target": target}
        else:
            train_data[structure_id] = {"structure": structure, "target": target}

    return train_data, test_data

def evaluate_predictions(
    predictions: dict[str, float | np.ndarray], holdout_df: pd.DataFrame, target: str
) -> dict[str, float]:
    """Calculate evaluation metrics.

    Args:
        predictions: Dictionary mapping structure IDs to predictions
        holdout_df: DataFrame of the holdout set
        target: name of the column with the target in holdout_df

    Returns:
        Dictionary with evaluation metrics
    """
    true_values = []
    pred_values = []
    for structure_id, pred in predictions.items():
        true_values.append(holdout_df.loc[structure_id][target])
        pred_values.append(pred)

    # Calculate metrics
    mae         = np.mean(np.abs(np.array(true_values) - np.array(pred_values)))
    rmse        = np.sqrt(np.mean((np.array(true_values) - np.array(pred_values)) ** 2))
    spearmanrho = spearmanr(np.array(true_values), np.array(pred_values)).statistic
    r2score     = r2_score(np.array(true_values), np.array(pred_values))

    return {"mae": float(mae), "rmse": float(rmse), "spearman": float(spearmanrho), "r2_score": float(r2score)}

def visualize_predictions(
    predictions: dict[str, float | np.ndarray], holdout_df: pd.DataFrame, target: str
) -> dict[str, float]:
    """Save a visualization of the predictions wrt. the true values.

    Args:
        predictions: Dictionary mapping structure IDs to predictions
        holdout_df: DataFrame of the holdout set
        target: name of the column with the target in holdout_df

    Returns:
        go.Figure
    """
    true_values = []
    pred_values = []
    for structure_id, pred in predictions.items():
        true_values.append(holdout_df.loc[structure_id][target])
        pred_values.append(pred)

    # Scatter plot for previous outputs.
    scatter_plot = go.Scatter(
        x=true_values,
        y=pred_values,
        mode='markers',
        name=f'',
        showlegend=False,
        text=[mpid for mpid in predictions.keys()]
    )

    ideal = go.Scatter(
        x=[-1,200],
        y=[-1,200],
        mode="lines",
        line=dict(color='gray', dash='dot'),
        showlegend=False
    )

    # Layout
    layout = go.Layout(
        # title=dict(text='Scatter Plot'),
        xaxis=dict(title='<i>d</i><sub>KP</sub> (pm/V)',  range=[-1,170]),
        yaxis=dict(title='<i>d&#770;</i><sub>KP</sub> (pm/V)', range=[-1,170]),
        # legend=dict(font=dict(size=12)),
    )

    # Create figure
    fig = go.Figure(data=[scatter_plot,ideal], layout=layout)

    fig.update_layout(
        autosize=False,
        font_size=20,
        width=600,
        height=600,
        # plot_bgcolor="white",
        template='simple_white',
    )
    fig.update_layout(
        xaxis = dict(
            tickmode = 'linear',
            tick0 = 0,
            dtick = 20,
            showgrid=False,
        ),
        yaxis = dict(
            tickmode = 'linear',
            tick0 = 0,
            dtick = 20,
            showgrid=False,
        ),
    )

    return fig



def run_benchmark(
    model: Any,
    predict_fn: Callable,
    train_fn: Callable | None = None,
    task: str = "random_250",
    target: str = "dKP_full_neum",
    write_results: bool = True,
<<<<<<< HEAD
    model_label: str | None = None,
    model_tags: str | None = None,
    predict_individually: bool = True,
=======
    model_label=None,
    model_tags=None,
    predict_individually=True,
    tasks_tag=""
>>>>>>> a073cbc1
) -> dict | None:
    """Run benchmark using provided training and prediction functions.

    Args:
        model: Model object
        predict_fn: Function that takes (model, structure) and returns prediction
        train_fn: Function that takes (structures, target) and returns model (optional)
        task: the task to run; corresponds to the filenames of pre-defined holdout sets found in `./data`.
        target: the target property to predict
        write_results: whether to write the results to disk

    Returns:
        Dictionary with benchmark results and metrics
    """
    if write_results:
        # Check if the benchmark has already been run
        if getattr(model, "tags", None) is not None:
            results_fname = f"{model.tags}_results.json"
        elif model_tags is not None:
            results_fname = f"{model_tags}_results.json"
        else:
            results_fname = "results.json"
        if getattr(model, "label", None) is not None:
            results_path = BENCHMARKS_DIR / model.label / f"tasks{tasks_tag}" / task / results_fname
        else:
            results_path = BENCHMARKS_DIR / model_label / f"tasks{tasks_tag}" / task / results_fname

        if results_path.exists():
            print(
                "Benchmark has already been run. Use `write_results=False` to skip writing results."
            )
            return None

    # Load data
    holdout_df = load_holdout(task)
    train_df = load_train(task)

    if train_fn:
        model = train_fn(train_df, target=target)

    # Get predictions
    predictions = {}
    uncertainties = {}
    if predict_individually:
        for structure_id, entry in holdout_df.iterrows():
            try:
                pred, unc = predict_fn(model, Structure.from_dict(entry["structure"]))
            except ValueError:
                pred = predict_fn(model, Structure.from_dict(entry["structure"]))
                unc = None
            # Convert numpy types to Python native types for JSON serialization
            if isinstance(pred, np.ndarray):
                pred = pred.tolist()
            elif isinstance(pred, np.generic):
                pred = pred.item()
            predictions[structure_id] = pred
            if unc:
                uncertainties[structure_id] = unc
    else:
        try:
            df_pred, df_unc = predict_fn(model, [Structure.from_dict(s) for s in holdout_df['structure']], holdout_df.index.tolist())
            uncertainties = df_unc[df_unc.columns[0]].to_dict()
        except ValueError:
            df_pred = predict_fn(model, [Structure.from_dict(s) for s in holdout_df['structure']], holdout_df.index.tolist())
            df_unc = None
        predictions = df_pred[df_pred.columns[0]].to_dict()

    # Calculate metrics
    metrics = evaluate_predictions(predictions, holdout_df, target)
    fig_parity_plot = visualize_predictions(predictions, holdout_df, target)

    # Compile results
    if uncertainties!={}:
        results = {"predictions": predictions, "uncertainties": uncertainties, "metrics": metrics}
    else:
        results = {"predictions": predictions, "metrics": metrics}

    if write_results:
        results_path.parent.mkdir(parents=True, exist_ok=True)

        # Save results
        with open(results_path, "w") as f:
            json.dump(results, f, indent=2)

        # Save figure
        fig_fname = "parity_plot_pred_true"
        figs_path = results_path.parent / f"{model_tags}_figures" / f"{fig_fname}"
        figs_path.parent.mkdir(parents=True, exist_ok=True)
        import plotly.io as pio   
        pio.kaleido.scope.mathjax = None # To remove MathJax box in pdf
        fig_parity_plot.write_image(f'{str(figs_path)}.pdf')
        fig_parity_plot.write_image(f'{str(figs_path)}.svg')
        fig_parity_plot.write_image(f'{str(figs_path)}.png', scale=10)
        fig_parity_plot.write_html(f'{str(figs_path)}.html')

        logging.info(f"The results have been saved at {results_path}.")


    return results<|MERGE_RESOLUTION|>--- conflicted
+++ resolved
@@ -162,16 +162,10 @@
     task: str = "random_250",
     target: str = "dKP_full_neum",
     write_results: bool = True,
-<<<<<<< HEAD
     model_label: str | None = None,
     model_tags: str | None = None,
     predict_individually: bool = True,
-=======
-    model_label=None,
-    model_tags=None,
-    predict_individually=True,
-    tasks_tag=""
->>>>>>> a073cbc1
+    tasks_tag: str = ""
 ) -> dict | None:
     """Run benchmark using provided training and prediction functions.
 
