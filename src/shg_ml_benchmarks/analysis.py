"""This module defines functions for the analysis of the benchmark results."""

import json
<<<<<<< HEAD
import os
=======
import typing
>>>>>>> fee37aa0
import warnings
from pathlib import Path

import matplotlib.pyplot as plt
import numpy as np
import pandas as pd
import plotly.graph_objs as go
from scipy.stats import spearmanr
from sklearn.metrics import r2_score

from shg_ml_benchmarks.utils import (
    BENCHMARKS_DIR,
    RESULTS_DIR,
    SHG_BENCHMARK_SPLITS,
    load_holdout,
)


def compute_metrics(true_values, pred_values):
    mae = np.mean(np.abs(np.array(true_values) - np.array(pred_values)))
    rmse = np.sqrt(np.mean((np.array(true_values) - np.array(pred_values)) ** 2))
    spearmanrho = spearmanr(np.array(true_values), np.array(pred_values)).statistic
    r2score = r2_score(np.array(true_values), np.array(pred_values))

    return {
        "mae": float(mae),
        "rmse": float(rmse),
        "spearman": float(spearmanrho),
        "r2_score": float(r2score),
    }


def evaluate_predictions(
    predictions: dict[str, float | np.ndarray], holdout_df: pd.DataFrame, target: str
) -> dict[str, typing.Any]:
    """Calculate evaluation metrics.

    Args:
        predictions: Dictionary mapping structure IDs to predictions
        holdout_df: DataFrame of the holdout set
        target: name of the column with the target in holdout_df

    Returns:
        Dictionary with evaluation metrics
    """
    true_values = []
    pred_values = []
    for structure_id, pred in predictions.items():
        true_values.append(holdout_df.loc[structure_id][target])
        pred_values.append(pred)

    # Calculate metrics
    return compute_metrics(true_values, pred_values)


def gather_results() -> dict:
    """Loop over all benchmarks folders, all task folders and all
    hyperparameter sets to compute consistent metrics.

    Write out a JSON summary into the results folder.

    """

    split_results_nested: dict[str, dict] = {
        split: {} for split in SHG_BENCHMARK_SPLITS
    }

    benchmarks = sorted(BENCHMARKS_DIR.glob("*"))

    for b in benchmarks:
        benchmark_results: dict[str, dict] = {}
        if b.name.startswith("."):
            continue

        benchmark_name = b.name
        print(benchmark_name)

        task_dirs = b.glob("tasks*")

        benchmark_results[b.name] = {}

        for t in task_dirs:
            if t.name == "tasks":
                task_name = "default"
            else:
                task_name = t.name.split("_")[-1]
            print("\t" + task_name)
            if not task_name:
                print(f"Ignoring empty task name in {t}")
                continue

            benchmark_results[benchmark_name][task_name] = {}

            for split in sorted(t.glob("*")):
                if split.name not in SHG_BENCHMARK_SPLITS:
                    warnings.warn(f"Found unknown split: {split.name}, skipping")
                    continue
                print("\t\t" + split.name)

                for results in split.glob("*results.json"):
                    if "_" in results.name:
                        results_label = results.name.split("_")[0]
                    else:
                        results_label = "default"

                    print("\t\t\t" + results_label)

                    benchmark_results[benchmark_name][task_name][results_label] = {}

                    with open(results) as f:
                        results_data = json.load(f)

                    pred_dict = results_data["predictions"]
                    true_df = load_holdout(split.name)

                    metrics = evaluate_predictions(
                        pred_dict, true_df, target="dKP_full_neum"
                    )

                    metrics["source"] = str(
                        results.relative_to(Path(__file__).parent.parent.parent)
                    )
                    benchmark_results[benchmark_name][task_name][results_label] = (
                        metrics
                    )
                    split_results_nested[split.name].update(benchmark_results)
                    print(
                        f"\t\t\t\tMAE: {metrics['mae']:.1f} pm/V, RMSE: {metrics['rmse']:.1f} pm/V, Spearman: {metrics['spearman']:.1f}, R^2: {metrics['r2_score']:.1f}"
                    )

    with open(RESULTS_DIR / "summary.json", "w") as f:
        json.dump(split_results_nested, f, indent=4, allow_nan=True)

    return split_results_nested


def load_summary():
    with open(RESULTS_DIR / "summary.json") as f:
        summary = json.load(f)

    return summary


def global_bar_plot():
    summary = load_summary()

    grouping = {
        "Dummy": ["median_value", "mean_value"],
        "LLMs": ["openai-gpt-4o", "claude-3.5-sonnet", "darwin-1.5", "deepseek-chat"],
        "GNNs": ["megnet", "coGN", "coNGN"],
        "Tensor network": ["matten"],
        "Tree-based": ["et", "lgbm"],
        "Neural networks": ["modnet", "modnet_nan"],
    }

    dark2 = plt.get_cmap("Dark2")

    group_colours = {
        "LLMs": dark2(0),
        "Tree-based": dark2(1),
        "Neural networks": dark2(2),
        "GNNs": dark2(3),
        "Tensor network": dark2(4),
        "Dummy": "gray",
    }

    group_patterns = {
        "LLMs": "/",
        "Tree-based": "\\",
        "Neural networks": "o",
        "GNNs": "O",
        "Tensor network": "+",
        "Dummy": "x",
    }

    main_metric = "spearman"

    metrics = {"mae": "min", "spearman": "max"}

    metric_labels = {"mae": "MAE (pm/V)", "spearman": "Spearman correlation"}

    metric_limits = {"mae": [0, 20], "spearman": [-0.3, 1]}

    plt.rcParams["font.family"] = "Liberation Sans"

    for split, split_data in summary.items():
        group_data = {}
        fig, ax = plt.subplots(1, 1, figsize=(10, 6))
        for group, group_models in grouping.items():
            group_data[group] = {}
            for model, model_data in split_data.items():
                if model not in group_models:
                    continue
                best_run = None
                best_metric = None
                best_tag = None
                for run, runs in model_data.items():
                    for tag, metrics in runs.items():
                        if (
                            best_run is None
                            or (
                                metrics[main_metric] < best_metric
                                and metrics[main_metric] == "min"
                            )
                            or (
                                metrics[main_metric] > best_metric
                                and metrics[main_metric] == "max"
                            )
                        ):
                            best_run = run
                            best_tag = tag
                            best_metric = metrics[main_metric]

                group_data[group][model] = model_data[best_run][best_tag]

        bar_count = 0
        for group in group_data:
            bars = []
            label = group
            for ind, model in enumerate(group_data[group]):
                position = bar_count
                bars.append((model, group_data[group][model]["mae"]))
                ax.bar(
                    position,
                    group_data[group][model][main_metric] or 0,
                    label=label if ind == 0 else None,
                    edgecolor=group_colours[group],
                    lw=2,
                    color="white",
                    hatch=group_patterns[group],
                )
                ax.text(
                    position,
                    min(metric_limits[main_metric]) - 0.01,
                    model,
                    ha="center",
                    va="top",
                    rotation=45,
                    fontsize=8,
                )
                ax.set_xticks([])
                bar_count += 1

        ax.legend()
        ax.set_ylabel(metric_labels[main_metric])
        ax.set_ylim(metric_limits[main_metric])

        plt.savefig(RESULTS_DIR / f"{split}_bar_plot.png")


def visualize_predictions(
    predictions: dict[str, float | np.ndarray],
    holdout_df: pd.DataFrame,
    target: str,
    path: Path | None = None,
) -> go.Figure:
    """Save a visualization of the predictions wrt. the true values.

    Args:
        predictions: Dictionary mapping structure IDs to predictions
        holdout_df: DataFrame of the holdout set
        target: name of the column with the target in holdout_df
        path: optional folder in which to save figures.

    Returns:
        go.Figure
    """
    true_values = []
    pred_values = []
    for structure_id, pred in predictions.items():
        true_values.append(holdout_df.loc[structure_id][target])
        pred_values.append(pred)

    # Scatter plot for previous outputs.
    scatter_plot = go.Scatter(
        x=true_values,
        y=pred_values,
        mode="markers",
        name="",
        showlegend=False,
        text=[mpid for mpid in predictions.keys()],
    )

    ideal = go.Scatter(
        x=[-1, 200],
        y=[-1, 200],
        mode="lines",
        line=dict(color="gray", dash="dot"),
        showlegend=False,
    )

    # Layout
    layout = go.Layout(
        # title=dict(text='Scatter Plot'),
        xaxis=dict(title="<i>d</i><sub>KP</sub> (pm/V)", range=[-1, 170]),
        yaxis=dict(title="<i>d&#770;</i><sub>KP</sub> (pm/V)", range=[-1, 170]),
        # legend=dict(font=dict(size=12)),
    )

    # Create figure
    fig = go.Figure(data=[scatter_plot, ideal], layout=layout)

    fig.update_layout(
        autosize=False,
        font_size=20,
        width=600,
        height=600,
        # plot_bgcolor="white",
        template="simple_white",
    )
    fig.update_layout(
        xaxis=dict(
            tickmode="linear",
            tick0=0,
            dtick=20,
            showgrid=False,
        ),
        yaxis=dict(
            tickmode="linear",
            tick0=0,
            dtick=20,
            showgrid=False,
        ),
    )
    if path:
        import plotly.io as pio

<<<<<<< HEAD
        pio.kaleido.scope.mathjax = None  # To remove MathJax box in pdf
        os.makedirs(path, exist_ok=True)
=======
        try:
            pio.kaleido.scope.mathjax = None  # To remove MathJax box in pdf
        except Exception:
            pass
>>>>>>> fee37aa0
        figs_path = path / "parity_plot_pred_true"
        figs_path.parent.mkdir(parents=True, exist_ok=True)

        fig.write_image(f"{str(figs_path)}.pdf")
        fig.write_image(f"{str(figs_path)}.svg")
        fig.write_image(f"{str(figs_path)}.png", scale=10)
        fig.write_html(f"{str(figs_path)}.html")

    return fig<|MERGE_RESOLUTION|>--- conflicted
+++ resolved
@@ -1,11 +1,7 @@
 """This module defines functions for the analysis of the benchmark results."""
 
 import json
-<<<<<<< HEAD
-import os
-=======
 import typing
->>>>>>> fee37aa0
 import warnings
 from pathlib import Path
 
@@ -333,15 +329,10 @@
     if path:
         import plotly.io as pio
 
-<<<<<<< HEAD
-        pio.kaleido.scope.mathjax = None  # To remove MathJax box in pdf
-        os.makedirs(path, exist_ok=True)
-=======
         try:
             pio.kaleido.scope.mathjax = None  # To remove MathJax box in pdf
         except Exception:
             pass
->>>>>>> fee37aa0
         figs_path = path / "parity_plot_pred_true"
         figs_path.parent.mkdir(parents=True, exist_ok=True)
 
